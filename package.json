--- conflicted
+++ resolved
@@ -33,11 +33,7 @@
   },
   "homepage": "https://github.com/keystonejs/grappling-hook",
   "dependencies": {
-<<<<<<< HEAD
-    "lodash": "4.10.0"
-=======
     "lodash": "^4.16.1"
->>>>>>> 4fc0b3d9
   },
   "devDependencies": {
     "babel-cli": "^6.14.0",
@@ -54,12 +50,5 @@
     "require-directory": "^2.1.1",
     "sinon": "^1.17.6"
   },
-<<<<<<< HEAD
-  "tonicExampleFilename": "tonicExample.js",
-  "engines": {
-    "node": ">=0.10.0"
-  }
-=======
   "tonicExampleFilename": "tonicExample.js"
->>>>>>> 4fc0b3d9
 }